--- conflicted
+++ resolved
@@ -1,4 +1,3 @@
-<<<<<<< HEAD
 import sys
 import random
 import svgwrite
@@ -444,448 +443,4 @@
     sys.exit(app.exec_())
 
 if __name__ == "__main__":
-    main()
-=======
-import random
-import svgwrite
-
-# Live preview
-# import cairosvg
-import tkinter as tk
-from PIL import Image, ImageTk
-from io import BytesIO
-
-
-WIDTH = 600   # bounding box width
-HEIGHT = 600  # bounding box height
-STEP_SIZE = 5
-
-# We'll store all occupied coordinates in this global set
-occupied = set()
-
-def in_bounds(x, y):
-    """Return True if (x,y) is inside our 0..WIDTH x 0..HEIGHT area."""
-    return (0 <= x <= WIDTH) and (0 <= y <= HEIGHT)
-
-def try_move(x, y, dx, dy):
-    """
-    Attempt one move from (x,y) by (dx,dy).
-    Return (nx, ny) if valid and not occupied, else None.
-    """
-    nx, ny = x + dx, y + dy
-    if not in_bounds(nx, ny):
-        return None
-    if (nx, ny) in occupied:
-        return None
-    return (nx, ny)
-
-def systematic_move(x, y, primary_direction, fallback_directions):
-    """
-    Try the primary direction. If blocked, systematically try each fallback in order.
-    Return (nx, ny) if successful, else None.
-    
-    primary_direction is a (dx, dy).
-    fallback_directions is a list of (dx, dy).
-    """
-    # 1) Try primary
-    attempted = try_move(x, y, primary_direction[0], primary_direction[1])
-    if attempted is not None:
-        return attempted
-    
-    # 2) If that fails, try fallback directions in order
-    for (fx, fy) in fallback_directions:
-        attempted = try_move(x, y, fx, fy)
-        if attempted is not None:
-            return attempted
-    
-    # None worked
-    return None
-
-def occupy_segment(x1, y1, x2, y2):
-    """Mark the segment from (x1,y1) to (x2,y2) as occupied.
-       Here, because we move in discrete steps of 5,
-       we can just occupy (x2,y2).
-    """
-    # Actually, let's also add the start to be safe
-    occupied.add((x1, y1))
-    occupied.add((x2, y2))
-
-class Line:
-    """
-    Represents a line being drawn.
-    """
-    def __init__(self, start_x, start_y, max_steps, allow_branch=True):
-        self.path = [(start_x, start_y)]  # list of (x,y)
-        occupied.add((start_x, start_y))
-        
-        self.x = start_x
-        self.y = start_y
-        
-        self.steps_taken = 0
-        self.max_steps = max_steps
-        
-        # For the first 10 steps, we do not allow branching or orth
-        # unless this is a branch line forced to do orth at start.
-        self.forbid_special_until = 10
-        
-        # This determines if we can do a random orth or branch
-        self.used_orth = False      # once we do an orth block, no more
-        self.used_branch = False    # once we branch, no more
-        self.allow_branch = allow_branch  # some lines might disallow branching from the start
-        
-        self.active = True
-
-    def current_pos(self):
-        return (self.x, self.y)
-
-    def add_point(self, nx, ny):
-        """Advance to (nx, ny), occupying it."""
-        occupy_segment(self.x, self.y, nx, ny)
-        self.x, self.y = nx, ny
-        self.path.append((nx, ny))
-        self.steps_taken += 1
-
-    def can_continue(self):
-        """Check if we can still take more steps."""
-        return (self.steps_taken < self.max_steps) and self.active
-
-    def step_diagonal_with_systematic_fallback(self):
-        """
-        We want to move (5,5) primarily.
-        If blocked, systematically try (5,0) then (0,5).
-        """
-        move = systematic_move(self.x, self.y, (STEP_SIZE, STEP_SIZE),
-                               [(STEP_SIZE, 0), (0, STEP_SIZE)])
-        if move is None:
-            # all blocked -> stop
-            self.active = False
-            return
-        nx, ny = move
-        self.add_point(nx, ny)
-
-    def block_of_5_orth(self):
-        """
-        Do a block of 5 orth steps, choosing (5,0) or (0,5) once.
-        If the first step is blocked, we systematically try the other orth direction.
-        If that fails, we stop immediately.
-        Then for each subsequent step, we keep the same direction
-        but systematically fallback if blocked.
-        """
-        # 1) pick primary direction at random
-        if random.random() < 0.5:
-            primary = (STEP_SIZE, 0)
-            alternate = (0, STEP_SIZE)
-        else:
-            primary = (0, STEP_SIZE)
-            alternate = (STEP_SIZE, 0)
-
-        # 2) For the very first step, if primary is blocked, try alternate. 
-        #    If that's also blocked, stop line.
-        first_move = systematic_move(self.x, self.y, primary, [alternate])
-        if first_move is None:
-            self.active = False
-            return
-        nx, ny = first_move
-        self.add_point(nx, ny)
-        
-        # Then do 4 more steps in the chosen direction with fallback
-        # but the fallback is the same approach: we systematically try primary->alternate?
-        chosen_dir = None
-        if (nx - self.x) == STEP_SIZE or (ny - self.y) == STEP_SIZE:
-            # We found out which direction we actually used
-            # but we must recalc. Actually let's store the difference:
-            chosen_dir = (nx - self.x, ny - self.y)
-            # But note we updated self.x, self.y to new location
-            # so the difference is not correct. Let's do it more explicitly:
-            # We'll do it by comparing the old x,y with new x,y,
-            # but we've already updated. 
-            # Actually we can deduce from the first_move logic:
-            # if first_move matched `primary`, we do primary
-            # else we do alternate.  Let's do a simpler approach:
-            # we check if first_move == None or not. 
-            # Actually we know it wasn't None. We can see if it equals the direct try of primary.
-            pass
-        # We'll do it more directly:
-        # Because the first_move used systematic_move with primary, fallback [alternate].
-        # If the first attempt was valid, we used primary. Otherwise we used alternate.
-        # Let's re-check.
-        first_primary = try_move(self.x, self.y, primary[0], primary[1])
-        if first_primary is not None and first_primary == (nx, ny):
-            chosen_dir = primary
-        else:
-            chosen_dir = alternate
-
-        # Now do the remaining 4 steps
-        for _ in range(4):
-            if not self.can_continue():
-                break
-            move2 = systematic_move(self.x, self.y, chosen_dir, [])
-            # no fallback other than same direction? 
-            # The user said "If a direction is blocked, systematically try the different directions"
-            # but we are in a forced block of orth steps. We'll keep it simpler:
-            # We'll systematically try the other orth if primary fails:
-            if chosen_dir == primary:
-                fallback2 = [alternate]
-            else:
-                fallback2 = [primary]
-            if move2 is None:
-                move2 = systematic_move(self.x, self.y, chosen_dir, fallback2)
-            if move2 is None:
-                self.active = False
-                break
-            nx2, ny2 = move2
-            self.add_point(nx2, ny2)
-    
-    def do_forced_5_orth_branch_start(self):
-        """
-        For a branch line, we do 5 forced orth steps at the beginning.
-        We do the same systematic approach as block_of_5_orth,
-        but we skip the "first 10 steps no orth" rule because branch lines get an exception.
-        """
-        self.block_of_5_orth()
-
-    def step(self):
-        """
-        Take one step, respecting the "no special moves for first 10 steps" rule,
-        random probabilities, etc.
-        - If we are out of steps or inactive, do nothing.
-        - Otherwise, do diagonal if we can't do something else.
-        """
-        if not self.can_continue():
-            return
-
-        # If we are still in the first-10-step zone, do diagonal only:
-        if self.steps_taken < self.forbid_special_until:
-            # do diagonal
-            self.step_diagonal_with_systematic_fallback()
-            return
-
-        # Past the first 10 steps, we can do branch / orth / diagonal
-        if self.used_branch or self.used_orth or (not self.allow_branch):
-            # we've either used them or we can't branch => just diagonal
-            self.step_diagonal_with_systematic_fallback()
-            return
-        
-        # Otherwise, we pick a random number in [0,1).
-        r = random.random()
-        if r < 0.01:
-            # Try to branch
-            # Only if we have at least 10 steps left 
-            leftover = self.max_steps - self.steps_taken
-            if leftover >= 10:
-                # We end this line RIGHT NOW, but we need to spawn the branch line 
-                # outside of this method. We'll set used_branch = True so we know we branched.
-                self.used_branch = True
-                self.active = False  # line finishes
-            else:
-                # Not enough steps to branch -> do diagonal
-                self.step_diagonal_with_systematic_fallback()
-            return
-        elif r < 0.02:
-            # Orth block
-            self.used_orth = True
-            self.block_of_5_orth()
-        else:
-            # Diagonal
-            self.step_diagonal_with_systematic_fallback()
-
-# class LivePreview:
-#     def __init__(self, width, height):
-#         self.root = tk.Tk()
-#         self.root.title("SVG Live Preview")
-#         self.canvas = tk.Canvas(self.root, width=width, height=height, bg="white")
-#         self.canvas.pack()
-#         self.img_id = None
-
-#     def update_preview(self, svg_data):
-#         # Convert SVG to PNG
-#         png_data = BytesIO()
-#         cairosvg.svg2png(bytestring=svg_data, write_to=png_data)
-#         png_data.seek(0)
-
-#         # Load PNG into Tkinter
-#         image = Image.open(png_data)
-#         photo = ImageTk.PhotoImage(image)
-
-#         # Display image on canvas
-#         if self.img_id is not None:
-#             self.canvas.delete(self.img_id)
-#         self.img_id = self.canvas.create_image(0, 0, anchor="nw", image=photo)
-
-#         # Keep a reference to prevent garbage collection
-#         self.canvas.image = photo
-
-#     def start(self):
-#         self.root.mainloop()
-class LivePreview:
-    """Handles live preview using Tkinter."""
-    def __init__(self, width, height):
-        self.root = tk.Tk()
-        self.root.title("SVG Live Preview")
-        self.canvas = tk.Canvas(self.root, width=width, height=height, bg="white")
-        self.canvas.pack()
-
-    def draw_line(self, line):
-        """Draw a line on the canvas."""
-        if len(line.path) > 1:
-            for i in range(len(line.path) - 1):
-                x1, y1 = line.path[i]
-                x2, y2 = line.path[i + 1]
-                self.canvas.create_line(x1, y1, x2, y2, fill="black", width=2)
-
-    def draw_circle(self, x, y):
-        """Draw a circle on the canvas."""
-        r = 5
-        self.canvas.create_oval(x - r, y - r, x + r, y + r, outline="black")
-
-    def update_preview(self, lines):
-        """Update the canvas with all lines and circles."""
-        self.canvas.delete("all")  # Clear the canvas
-        for line in lines:
-            self.draw_line(line)
-            if line.path:
-                x, y = line.path[-1]
-                self.draw_circle(x, y)  # Draw a circle at the end of the line
-
-    def start(self):
-        self.root.mainloop()
-
-def create_branch_line(parent_line):
-    """
-    Create a branch line from the parent's current position,
-    with max_steps = leftover + 5.
-    Then do forced 5 orth at the start, then diagonal to finish.
-    """
-    start_x, start_y = parent_line.current_pos()
-    leftover = parent_line.max_steps - parent_line.steps_taken
-    max_steps = leftover + 5
-    if max_steps <= 0:
-        return None  # no steps to do
-
-    branch_line = Line(start_x, start_y, max_steps,
-                       allow_branch=False)  # no further branching
-    # Immediately do 5 forced orth steps
-    branch_line.do_forced_5_orth_branch_start()
-    return branch_line
-
-
-def create_svg(lines):
-    """
-    Build an SVG from all lines, with circles at endpoints.
-    """
-    dwg = svgwrite.Drawing("output.svg", size=(WIDTH, HEIGHT))
-    dwg.add(dwg.rect(insert=(0,0), size=(WIDTH,HEIGHT), fill="white"))
-
-    for ln in lines:
-        pts = ln.path
-        if len(pts) < 2:
-            # Only one point -> no polyline to draw
-            if len(pts) == 1:
-                # But still a circle at that single point
-                (ex, ey) = pts[0]
-                dwg.add(dwg.circle(center=(ex,ey), r=5,
-                                   fill="none", stroke="black", stroke_width=1))
-            continue
-
-        # Draw polyline
-        dwg.add(dwg.polyline(points=pts,
-                             fill="none",
-                             stroke="black",
-                             stroke_width=2))
-
-        # Circle at the end
-        (ex, ey) = pts[-1]
-        dwg.add(dwg.circle(center=(ex, ey), r=5,
-                           fill="none", stroke="black", stroke_width=1))
-    return dwg
-
-
-def main():
-    from time import sleep
-    seed = random.randint(0,1000000)
-    random.seed(seed)
-    preview = LivePreview(WIDTH, HEIGHT)
-
-    # 1) Create the main line
-    main_line = Line(0, 0, max_steps=999999, allow_branch=False)
-    all_lines = [main_line]
-
-    def generate_lines():
-        # Move diagonally until x>=300 or y>=300
-        while main_line.active:
-            if main_line.x >= 300 or main_line.y >= 300:
-                main_line.active = False
-                break
-            main_line.step_diagonal_with_systematic_fallback()
-
-        main_length = main_line.steps_taken
-
-        print(f"Main line finished after {main_length} steps.")
-
-        
-        # 2) We want 15 more lines with offsets:
-        #    (0,5), (5,0), (0,10), (10,0), ...
-        # We'll track how many lines have been created so far (besides the main line).
-        num_extra_lines = 15
-        offset_count = 1  # we start from 1 for the 5-based increments
-
-        # We'll also keep a queue or list in case lines spawn branches
-        # as we progress. We'll process them in order.
-        # We'll call the lines in the offset pattern "primary lines."
-        # If they spawn a branch, we create the branch line and add it after the parent finishes.
-        # Each new line also can spawn at most 1 branch.
-        # We'll store them in all_lines in the order they are created.
-        
-        for i in range(num_extra_lines):
-            # Compute offset
-            # For i=0 -> offset_count=1 => offset=5
-            # for i=1 -> offset_count=2 => offset=10
-            offset_val = 5 * offset_count
-            # Alternate between (0, offset) and (offset, 0)
-            if i % 2 == 0:
-                start_x, start_y = (0, offset_val)
-            else:
-                start_x, start_y = (offset_val, 0)
-
-            offset_count += 1
-
-            # Make the line
-            max_steps = max(1, main_length - 5)  # ensure it's at least 1
-            line_obj = Line(start_x, start_y, max_steps, allow_branch=True)
-            # now we step it until it's done
-            while line_obj.can_continue():
-                
-                line_obj.step()
-                # Check if it just branched:
-                if (line_obj.used_branch and not line_obj.active):
-                    # Create the branch line
-                    branch_line = create_branch_line(line_obj)
-                    if branch_line is not None:
-                        all_lines.append(branch_line)
-                        # We now run the branch line until it stops
-                        while branch_line.can_continue():
-                            branch_line.step()
-                            # preview.update_preview(all_lines)
-                    # The parent line is done for good
-                    break
-            all_lines.append(line_obj)
-            # sleep(1)
-
-    # Run the line generation in a background thread
-    # import threading
-    # generation_thread = threading.Thread(target=generate_lines, daemon=True)
-    # generation_thread.start()
-    generate_lines()
-
-    # preview.start()
-
-    # 3) Output everything
-    svg = create_svg(all_lines)
-    svg.save()
-    print("SVG saved as output.svg")
-    print("Seed:", seed)
-
-
-if __name__ == "__main__":
-    main()
->>>>>>> a6f4d30c
+    main()